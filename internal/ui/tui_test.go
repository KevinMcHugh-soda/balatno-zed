--- conflicted
+++ resolved
@@ -208,8 +208,6 @@
 	}
 }
 
-<<<<<<< HEAD
-// TestBossBlindNameInGameInfo ensures boss blind name appears in the game info box.
 func TestBossBlindNameInGameInfo(t *testing.T) {
 	m := TUIModel{
 		gameState: game.GameStateChangedEvent{
@@ -228,7 +226,9 @@
 	content := GameMode{}.renderContent(m)
 	if !strings.Contains(content, "Boss Blind: Hearts score zero") {
 		t.Fatalf("boss blind name not found in game info: %s", content)
-=======
+  }
+}
+
 func TestJokerSell(t *testing.T) {
 	respChan := make(chan PlayerActionResponse, 1)
 	m := TUIModel{
@@ -267,6 +267,5 @@
 	output := sm.renderContent(m)
 	if !strings.Contains(output, "J1: desc") {
 		t.Fatalf("expected owned joker to be rendered, got %s", output)
->>>>>>> d509d49f
 	}
 }