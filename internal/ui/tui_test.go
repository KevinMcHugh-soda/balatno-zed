--- conflicted
+++ resolved
@@ -208,8 +208,6 @@
 	}
 }
 
-<<<<<<< HEAD
-// TestJokerSell ensures selling a joker sends the correct action and removes it from state.
 func TestJokerSell(t *testing.T) {
 	respChan := make(chan PlayerActionResponse, 1)
 	m := TUIModel{
@@ -234,8 +232,9 @@
 
 	if len(m.gameState.Jokers) != 1 || m.gameState.Jokers[0].Name != "J2" {
 		t.Fatalf("expected remaining joker to be J2, got %v", m.gameState.Jokers)
-=======
-// TestShoppingModeRendersOwnedJokers ensures owned jokers are shown in shop mode.
+  }
+}
+
 func TestShoppingModeRendersOwnedJokers(t *testing.T) {
 	m := TUIModel{
 		gameState: game.GameStateChangedEvent{
@@ -247,6 +246,5 @@
 	output := sm.renderContent(m)
 	if !strings.Contains(output, "J1: desc") {
 		t.Fatalf("expected owned joker to be rendered, got %s", output)
->>>>>>> a163f94c
 	}
 }